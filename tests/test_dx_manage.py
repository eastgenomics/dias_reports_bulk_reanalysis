"""Tests for dx_manage"""
import unittest
from unittest.mock import patch

import pytest

from bin.utils import dx_manage


class TestCheckArchivalState(unittest.TestCase):
<<<<<<< HEAD
    """ """

    pass
=======
    """
    Tests for dx_manage.check_archival_state

    Function has a list of required file patterns to check the state of
    for the given list of sample IDs. These files are all found using
    dxpy.find_data_objects() to then parse the archivalState from, and
    3 lists of files are returned for live, currently unarchiving and
    unarchived files
    """

    # minimal example file detail return from dx_manage.find_in_parallel()
    # with a mix of live, unarchiving and archived files
    returned_file_details = [
        {
            "project": "project-xxx",
            "id": "file-aaa",
            "describe": {"archivalState": "live"},
        },
        {
            "project": "project-xxx",
            "id": "file-bbb",
            "describe": {"archivalState": "live"},
        },
        {
            "project": "project-xxx",
            "id": "file-ccc",
            "describe": {"archivalState": "unarchiving"},
        },
        {
            "project": "project-xxx",
            "id": "file-aaa",
            "describe": {"archivalState": "archived"},
        },
        {
            "project": "project-xxx",
            "id": "file-aaa",
            "describe": {"archivalState": "archived"},
        },
    ]

    @pytest.fixture(autouse=True)
    def capsys(self, capsys):
        """Capture stdout to provide it to tests"""
        self.capsys = capsys

    @patch("bin.utils.dx_manage.find_in_parallel")
    def test_all_states_mixed_returned_correctly(self, mock_find):
        """
        Test that we correctly return the given files by their states
        """
        mock_find.return_value = self.returned_file_details

        live, unarchiving, archived = dx_manage.check_archival_state(
            project="project-xxx",
            sample_data={
                "samples": [{"sample": "sample1"}, {"sample": "sample2"}]
            },
        )

        expected_live = [
            {
                "project": "project-xxx",
                "id": "file-aaa",
                "describe": {"archivalState": "live"},
            },
            {
                "project": "project-xxx",
                "id": "file-bbb",
                "describe": {"archivalState": "live"},
            },
        ]

        expected_unarchiving = [
            {
                "project": "project-xxx",
                "id": "file-ccc",
                "describe": {"archivalState": "unarchiving"},
            }
        ]

        expected_archived = [
            {
                "project": "project-xxx",
                "id": "file-aaa",
                "describe": {"archivalState": "archived"},
            },
            {
                "project": "project-xxx",
                "id": "file-aaa",
                "describe": {"archivalState": "archived"},
            },
        ]

        with self.subTest("live files wrongly identified"):
            assert live == expected_live

        with self.subTest("unarchiving files wrongly identified"):
            assert unarchiving == expected_unarchiving

        with self.subTest("archived files wrongly identified"):
            assert archived == expected_archived

    @patch("bin.utils.dx_manage.find_in_parallel")
    def test_correct_number_files_searched_for(self, mock_find):
        """
        When searching in DNAnexus, there are a set number of patterns
        defined in the function that are searched for each sample provided
        in the sample data.

        We will use the number of files printed to stdout as a proxy for
        the correct list of patterns being built since we don't return them.
        """
        dx_manage.check_archival_state(
            project="project-xxx",
            sample_data={
                "samples": [{"sample": "sample1"}, {"sample": "sample2"}]
            },
        )

        # since we pass 2 samples, we expect 2 * 8 patterns plus the
        # run level excluded intervals bed => 17 file patterns
        stdout = self.capsys.readouterr().out

        expected_stdout = "17 sample files to search for"

        assert (
            expected_stdout in stdout
        ), "Wrong no. files identified to check archival state of"
>>>>>>> 73eb3151


class TestUnarchiveFiles(unittest.TestCase):
    """
    Tests for dx_manage.unarchive_files()

    Function called by dx_manage.check_archival_state where one or more
    archived files found and unarchive=True set, will go through the
    given file IDs and start the unarchiving process
    """

    # minimal dxpy.find_data_objects() return that we expect to unarchive
    files = {
        "project-xxx": [
            {
                "project": "project-xxx",
                "id": "file-xxx",
                "describe": {
                    "name": "sample1-file1",
                    "archivalState": "archived",
                },
            },
            {
                "project": "project-xxx",
                "id": "file-yyy",
                "describe": {
                    "name": "sample2-file1",
                    "archivalState": "archived",
                },
            },
        ]
    }

    @pytest.fixture(autouse=True)
    def capsys(self, capsys):
        """Capture stdout to provide it to tests"""
        self.capsys = capsys

    @patch("bin.utils.dx_manage.dxpy.api.project_unarchive")
    @patch("bin.utils.dx_manage.exit")
    def test_unarchiving_called(self, exit, mock_unarchive):
        """
        Test that dxpy.api.project_unarchive() gets called on
        the provided list of DXFile objects
        """
        dx_manage.unarchive_files(self.files)

        mock_unarchive.assert_called()

    @patch("bin.utils.dx_manage.dxpy.api.project_unarchive")
    @patch("bin.utils.dx_manage.exit")
    def test_unarchive_called_per_project(self, exit, mock_unarchive):
        """
        If files found are in more than one project the function
        will loop over each set of files per project, test that this
        correctly happens where files are in 3 projects
        """
        # minimal example of 3 files in 3 separate projects
        files = {
            "project-xxx": [
                {
                    "project": "project-xxx",
                    "id": "file-xxx",
                    "describe": {
                        "name": "sample1-file1",
                        "archivalState": "archived",
                    },
                }
            ],
            "project-yyy": [
                {
                    "project": "project-yyy",
                    "id": "file-yyy",
                    "describe": {
                        "name": "sample2-file1",
                        "archivalState": "archived",
                    },
                }
            ],
            "project-zzz": [
                {
                    "project": "project-zzz",
                    "id": "file-zzz",
                    "describe": {
                        "name": "sample2-file1",
                        "archivalState": "archived",
                    },
                }
            ],
        }

        dx_manage.unarchive_files(files)

        self.assertEqual(mock_unarchive.call_count, 3)

    @patch(
        "bin.utils.dx_manage.dxpy.api.project_unarchive",
        side_effect=Exception("someDNAnexusAPIError"),
    )
    def test_error_raised_if_unable_to_unarchive(self, mock_unarchive):
        """
        If any error is raised during calling dxpy.api.project_unarchive
        it will be caught and raise a RuntimeError, test that if an
        Exception is raised we get the expected error message
        """
        with pytest.raises(RuntimeError, match="Error unarchiving files"):
            dx_manage.unarchive_files(self.files)

    @patch("bin.utils.dx_manage.dxpy.api.project_unarchive")
    @patch("bin.utils.dx_manage.exit")
    def test_check_state_command_correct(self, exit, mock_unarchive):
        """
        Test that when the function calls all the unarchiving, that
        the message printed to stdout with a command to check the state
        of all files is correct
        """
        dx_manage.unarchive_files(self.files)

        expected_stdout = (
            "echo file-xxx file-yyy | xargs -n1 -d' ' -P32 -I{} bash -c 'dx "
            "describe --json {} ' | grep archival | uniq -c"
        )

        assert (
            expected_stdout in self.capsys.readouterr().out
        ), "check state command not as expected"


class TestCreateFolder(unittest.TestCase):
    """ """

    pass


class TestFindInParallel(unittest.TestCase):
    """ """

    pass


class TestGetCnvCallJob(unittest.TestCase):
    """ """

    pass


class TestGetDependentFiles(unittest.TestCase):
    """ """

    pass


class TestGetJobStates(unittest.TestCase):
    """ """

    pass


class TestGetLaunchedWorkflowIds(unittest.TestCase):
    """ """

    pass


class TestGetProjects(unittest.TestCase):
    """ """

    pass


class TestGetXlsxReports(unittest.TestCase):
    """ """

    pass


class TestGetSingleDir(unittest.TestCase):
    """ """

    pass


class TestGetLatestDiasBatchApp(unittest.TestCase):
    """ """

    pass


class TestRunBatch(unittest.TestCase):
    """ """

    pass


class TestReadGenepanelsFile(unittest.TestCase):
    """ """

    pass


class TestUploadManifest(unittest.TestCase):
    """ """

    pass<|MERGE_RESOLUTION|>--- conflicted
+++ resolved
@@ -8,11 +8,6 @@
 
 
 class TestCheckArchivalState(unittest.TestCase):
-<<<<<<< HEAD
-    """ """
-
-    pass
-=======
     """
     Tests for dx_manage.check_archival_state
 
@@ -141,7 +136,6 @@
         assert (
             expected_stdout in stdout
         ), "Wrong no. files identified to check archival state of"
->>>>>>> 73eb3151
 
 
 class TestUnarchiveFiles(unittest.TestCase):
