from copy import deepcopy
from datetime import datetime, timedelta
from os import path
import unittest
from unittest.mock import patch

import pytest

from bin.utils import utils


class TestCallInParallel(unittest.TestCase):
    """
    TODO
    """
    pass


class TestDateStrToDatetime(unittest.TestCase):
    """
    Tests for utils.date_to_datetime

    Function takes a 6 digit string (YYMMHH) and returns this as a
    valid datetime.datetime object
    """
    def test_correct_datetime_returned(self):
        """
        Test correct datetime object returned for valid input string
        """
        converted_date = utils.date_str_to_datetime('230516')
        correct_date = datetime(year=2023, month=5, day=16)

        assert converted_date == correct_date, 'Wrong date returned'


    def test_valid_date_strings_do_not_raise_assertion(self):
        """
        Test that when valid date strings are passed that no assertion
        error is raised
        """
        # generate list of valid dates for the past few years
        valid_dates = [(
            datetime.today() - timedelta(days=x)
        ).strftime('%y%m%d') for x in range(1000)]

        for valid in valid_dates:
            with self.subTest():
                utils.date_str_to_datetime(valid)


    def test_invalid_date_strings_raise_assertion_error(self):
        """
        Test that when either invalid length or string not of year 2021
        -> 2029 is passed that an AssertionError is correctly raised
        """
        invalid_strings = ["2353", "1", "2306071"]

        for invalid in invalid_strings:
            with self.subTest() and pytest.raises(AssertionError):
                utils.date_str_to_datetime(invalid)


class TestFilterNonUniqueSpecimenIds(unittest.TestCase):
    """
    TODO
    """
    pass


class TestFilterClaritySamplesWithNoReports(unittest.TestCase):
    """
    TODO
    """
    pass


class TestGroupSamplesByProject(unittest.TestCase):
    """
    Tests for utils.group_samples_by_project

    Function takes the list of sample identifiers and the project they
    are from that comes from the report job details, and splits this into
    per project dictionary of samples.
    """
    # data as returned from utils.parse_sample_identifiers
    sample_data = [
        {
            "project": "project-xxx",
            'sample': '111111-23251R0047',
            'instrument_id': '111111',
            'specimen_id': '23251R0047',
            'codes': ['R134'],
            'date': datetime(2023, 9, 22, 0, 0)
        },
        {
            "project": "project-xxx",
            'sample': '222222-23251R0047',
            'instrument_id': '222222',
            'specimen_id': '23251R0047',
            'codes': ['R134'],
            'date': datetime(2023, 10, 25, 0, 0)
        },
        {
            "project": "project-yyy",
            'sample': '3333333-23251R0047',
            'instrument_id': '333333',
            'specimen_id': '23251R0047',
            'codes': ['R134'],
            'date': datetime(2023, 3, 4, 0, 0)
        },
        {
            "project": "project-zzz",
            'sample': '444444-23251R0047',
            'instrument_id': '444444',
            'specimen_id': '23251R0047',
            'codes': ['R134'],
            'date': datetime(2023, 2, 27, 0, 0)
        }
    ]

    # minimal project data as returned from dx_manage.get_projects
    project_data = {
        'project-xxx': {
            "name": "002_test_1"
        },
        "project-yyy": {
            "name": "002_test_2"
        },
        "project-zzz": {
            "name": "002_test_3"
        }
    }

    def test_correct_grouping_by_project(self):
        """
        Test that sample data is correctly grouped by project ID
        """
        returned_grouping = utils.group_samples_by_project(
            samples=self.sample_data,
            projects=self.project_data
        )

        expected_grouping = {
            "project-xxx": {
                "project_name": "002_test_1",
                "samples": [
                    {
                        "project": "project-xxx",
                        'sample': '111111-23251R0047',
                        'instrument_id': '111111',
                        'specimen_id': '23251R0047',
                        'codes': ['R134'],
                        'date': datetime(2023, 9, 22, 0, 0)
                    },
                    {
                        "project": "project-xxx",
                        'sample': '222222-23251R0047',
                        'instrument_id': '222222',
                        'specimen_id': '23251R0047',
                        'codes': ['R134'],
                        'date': datetime(2023, 10, 25, 0, 0)
                    }
                ]
            },
            "project-yyy": {
                "project_name": "002_test_2",
                "samples": [
                    {
                        "project": "project-yyy",
                        'sample': '3333333-23251R0047',
                        'instrument_id': '333333',
                        'specimen_id': '23251R0047',
                        'codes': ['R134'],
                        'date': datetime(2023, 3, 4, 0, 0)
                    }
                ]
            },
            "project-zzz": {
                "project_name": "002_test_3",
                "samples": [
                    {
                        "project": "project-zzz",
                        'sample': '444444-23251R0047',
                        'instrument_id': '444444',
                        'specimen_id': '23251R0047',
                        'codes': ['R134'],
                        'date': datetime(2023, 2, 27, 0, 0)
                    }
                ]
            }
        }

        assert returned_grouping == expected_grouping, (
            'Sample data incorrectly grouped by project'
        )


class TestAddClarityDataBackToSamples(unittest.TestCase):
    """
    Tests for utils.add_clarity_data_back_to_samples.

    Function takes the sample identifiers parsed from report jobs and
    selects back the test codes and booked dates from the Clarity data
    for each specimen ID
    """
    sample_data = [
        {
            "project": "project-xxx",
            'sample': '111111-23251R0041',
            'instrument_id': '111111',
            'specimen_id': '23251R0041',
        },
        {
            "project": "project-xxx",
            'sample': '222222-23251R0042',
            'instrument_id': '222222',
            'specimen_id': '23251R0042',
        },
        {
            "project": "project-yyy",
            'sample': '3333333-23251R0043',
            'instrument_id': '333333',
            'specimen_id': '23251R0043',
        },
        {
            "project": "project-zzz",
            'sample': '444444-23251R0044',
            'instrument_id': '444444',
            'specimen_id': '23251R0044',
        }
    ]

    # mapping of specimen ID -> test codes and booked date as returned
    # from utils.parse_clarity_export
    clarity_data = {
        '23251R0041': {
            'codes': ['R134'],
            'date': datetime(2023, 9, 22, 0, 0)
        },
        '23251R0042': {
            'codes': ['R144'],
            'date': datetime(2023, 10, 25, 0, 0)
        },
        '23251R0043': {
            'codes': ['R154'],
            'date': datetime(2023, 3, 4, 0, 0)
        },
        '23251R0044': {
            'codes': ['R164'],
            'date': datetime(2023, 2, 27, 0, 0)
        },
    }

    def test_codes_and_date_added_correctly(self):
        """
        Test that the test codes and date added correctly for each sample
        from the Clarity data
        """
        expected_output = [
            {
                "project": "project-xxx",
                'sample': '111111-23251R0041',
                'instrument_id': '111111',
                'specimen_id': '23251R0041',
                'codes': ['R134'],
                'date': datetime(2023, 9, 22, 0, 0)
            },
            {
                "project": "project-xxx",
                'sample': '222222-23251R0042',
                'instrument_id': '222222',
                'specimen_id': '23251R0042',
                'codes': ['R144'],
                'date': datetime(2023, 10, 25, 0, 0)
            },
            {
                "project": "project-yyy",
                'sample': '3333333-23251R0043',
                'instrument_id': '333333',
                'specimen_id': '23251R0043',
                'codes': ['R154'],
                'date': datetime(2023, 3, 4, 0, 0)
            },
            {
                "project": "project-zzz",
                'sample': '444444-23251R0044',
                'instrument_id': '444444',
                'specimen_id': '23251R0044',
                'codes': ['R164'],
                'date': datetime(2023, 2, 27, 0, 0)
            }
        ]

        returned_output = utils.add_clarity_data_back_to_samples(
            samples=self.sample_data,
            clarity_data=self.clarity_data
        )

        assert expected_output == returned_output, (
            "Clarity test codes and dates incorrectly added"
        )


    def error_raised_if_specimen_not_in_clarity_data(self):
        """
        Test that a RuntimeError is correctly raised if the specimen
        ID is missing from the Clarity data
        """
        clarity_missing_sample = deepcopy(self.clarity_data)
        clarity_missing_sample.pop('23251R0041')

        with pytest.raises(RuntimeError):
            utils.add_clarity_data_back_to_samples(
                samples=self.sample_data,
                clarity_data=clarity_missing_sample
            )


class TestLimitSamples(unittest.TestCase):
    """
    Tests for utils.limit_samples

    Function takes in the list of samples and an integer limit and / or
    start / end date for which to restrict retaining samples. The
    booked in date from Clarity is used for date range restriction.
    """
    # data as returned from utils.parse_sample_identifiers
    sample_data = [
        {
            "project": "project-xxx",
            'sample': '111111-23251R0041',
            'instrument_id': '111111',
            'specimen_id': '23251R0041',
            'codes': ['R134'],
            'date': datetime(2023, 9, 22, 0, 0)
        },
        {
            "project": "project-xxx",
            'sample': '222222-23251R0042',
            'instrument_id': '222222',
            'specimen_id': '23251R0042',
            'codes': ['R134'],
            'date': datetime(2023, 10, 25, 0, 0)
        },
        {
            "project": "project-yyy",
            'sample': '3333333-23251R0043',
            'instrument_id': '333333',
            'specimen_id': '23251R0043',
            'codes': ['R134'],
            'date': datetime(2023, 3, 4, 0, 0)
        },
        {
            "project": "project-zzz",
            'sample': '444444-23251R0044',
            'instrument_id': '444444',
            'specimen_id': '23251R0044',
            'codes': ['R134'],
            'date': datetime(2023, 2, 27, 0, 0)
        }
    ]

    def test_integer_limit_works(self):
        """
        Test that limit parameter works as expected, this should take
        the oldest n samples from the provided list.

        With limit of 2 we will expect to keep samples '3333333-23251R0043'
        and '444444-23251R0044'
        """
        limited_samples = utils.limit_samples(
            samples=self.sample_data,
            limit=2
        )

        expected_samples = [
            {
                "project": "project-zzz",
                'sample': '444444-23251R0044',
                'instrument_id': '444444',
                'specimen_id': '23251R0044',
                'codes': ['R134'],
                'date': datetime(2023, 2, 27, 0, 0)
            },
            {
                "project": "project-yyy",
                'sample': '3333333-23251R0043',
                'instrument_id': '333333',
                'specimen_id': '23251R0043',
                'codes': ['R134'],
                'date': datetime(2023, 3, 4, 0, 0)
            }
        ]

<<<<<<< HEAD
=======
        assert limited_samples == expected_samples, (
            'limiting samples with integer limit incorrect'
        )


    def test_limit_with_start_date(self):
        """
        Test when only start date provided limiting works as expected.

        Set date to 1st June => retain first 2 samples
        """
        limited_samples = utils.limit_samples(
            samples=self.sample_data,
            start='230601'
        )

        expected_samples = [
            {
                "project": "project-xxx",
                'sample': '111111-23251R0041',
                'instrument_id': '111111',
                'specimen_id': '23251R0041',
                'codes': ['R134'],
                'date': datetime(2023, 9, 22, 0, 0)
            },
            {
                "project": "project-xxx",
                'sample': '222222-23251R0042',
                'instrument_id': '222222',
                'specimen_id': '23251R0042',
                'codes': ['R134'],
                'date': datetime(2023, 10, 25, 0, 0)
            }
        ]

        assert limited_samples == expected_samples, (
            "incorrect samples retained with start date limit"
        )


    def test_limit_with_end_date(self):
        """
        Test when only end date provided limiting works as expected.

        Set date to 1st June => retain last 2 samples
        """
        limited_samples = utils.limit_samples(
            samples=self.sample_data,
            end='230601'
        )

        expected_samples = [
            {
                "project": "project-zzz",
                'sample': '444444-23251R0044',
                'instrument_id': '444444',
                'specimen_id': '23251R0044',
                'codes': ['R134'],
                'date': datetime(2023, 2, 27, 0, 0)
            },
            {
                "project": "project-yyy",
                'sample': '3333333-23251R0043',
                'instrument_id': '333333',
                'specimen_id': '23251R0043',
                'codes': ['R134'],
                'date': datetime(2023, 3, 4, 0, 0)
            }
        ]

        assert limited_samples == expected_samples, (
            "incorrect samples retained with end date limit"
        )


    def test_limit_with_start_and_end_date(self):
        """
        Test that with a start and end date provided that limiting works
        as expected.

        Set start to 1st March and end date to 1st June => retain just
        sample '3333333-23251R0043' booked in on 4th March
        """
        limited_samples = utils.limit_samples(
            samples=self.sample_data,
            start='230301',
            end='230601'
        )

        expected_samples = [
            {
                "project": "project-yyy",
                'sample': '3333333-23251R0043',
                'instrument_id': '333333',
                'specimen_id': '23251R0043',
                'codes': ['R134'],
                'date': datetime(2023, 3, 4, 0, 0)
            }
        ]

        assert limited_samples == expected_samples, (
            'incorrect samples retained with start and end date'
        )


    def test_limit_with_integer_and_date_range(self):
        """
        Test that when integer and date range provided limiting works
        as expected.

        With limit of 2, start 1st March and end 1st December that only
        samples '3333333-23251R0043' and '111111-23251R0041' are
        retained
        """
        limited_samples = utils.limit_samples(
            samples=self.sample_data,
            limit=2,
            start='230301',
            end='231201'
        )

        expected_samples = [
            {
                "project": "project-yyy",
                'sample': '3333333-23251R0043',
                'instrument_id': '333333',
                'specimen_id': '23251R0043',
                'codes': ['R134'],
                'date': datetime(2023, 3, 4, 0, 0)
            },
            {
                "project": "project-xxx",
                'sample': '111111-23251R0041',
                'instrument_id': '111111',
                'specimen_id': '23251R0041',
                'codes': ['R134'],
                'date': datetime(2023, 9, 22, 0, 0)
            }
        ]

        assert limited_samples == expected_samples, (
            'incorrect samples retained with integer and date range limits'
        )

>>>>>>> c72dea0b
class TestParseConfig(unittest.TestCase):
    """
    Tests for utils.parse_config

    Function reads in the config file stored in configs/ that contains
    the manually selected CNV call jobs and Dias single paths for specific
    projects where >1 of each exists and we can't unambiguously select
    the correct one
    """
    @patch('bin.utils.utils.path.join')
    def test_correct_contents_returned(self, mock_join):
        """
        Test that the function correctly loads the json and returns the
        dicts of the cnv call job IDs and Dias single paths
        """
        mock_join.return_value = (
            f"{path.dirname(path.abspath(__file__))}"
            "/test_data/manually_selected.json"
        )

        cnv_jobs, dias_single_paths = utils.parse_config()

        expected_cnv_jobs = {
            "project-GgZyg8j47Ky5z0vBG0JBB0QJ": "job-Ggggppj47Ky46K2KZYyB7J3B",
            "project-GgJ3gf04F80JY20Gjkp0QjF4": "job-GgPYb984F80JZv63zG198VvZ",
            "project-GZk71GQ446x5YQkjzvpYFBzB": "job-GZq727Q446x28FQ74BkqBJx9",
            "project-GZ3zJBj4X0Vy0b4Y20QyG1B2": "job-GZ4q5VQ4X0Vz3jkP95Yb058J",
            "project-GXZg37j4kgGxFZ29fj3f3Yp4": "job-GXby1ZQ4kgGXQK7gyv506Xj9",
            "project-GXZg0J04BXfPFFZYYFGz42bP": "job-GXbyZ104BXf8G5296g93bvx2"
        }

        expected_dias_single_paths = {
            "project-GgXvB984QX3xF6qkPK4Kp5xx": "/output/CEN-240304_1257",
            "project-Ggyb2G84zJ4363x2JqfGgb6J": "/output/CEN-240322_0936"
        }

        with self.subTest():
            assert cnv_jobs == expected_cnv_jobs, "CNV call jobs incorrect"

        with self.subTest():
            assert dias_single_paths == expected_dias_single_paths, (
                "Dias single paths incorrect"
            )


class TestParseClarityExport(unittest.TestCase):
    """
    TODO
    """
    pass


class TestParseSampleIdentifiers(unittest.TestCase):
    """
    Tests for utils.parse_sample_identifiers

    Function takes a list of describe objects from dxpy.find_data_objects
    for xlsx reports found from a given set of specimen IDs, and parses
    out the instrument ID and project ID for each. This is because the
    Clarity data doesn't contain the instrument ID so we are getting this
    from the reports job data.
    """
    # minimal return from dxpy.find_data_objects as would be returned
    # from the call in dx_manage.get_xlsx_reports
    find_data_return = [
        {
            "project": "project-Gk7bv204fz4YVzb8Yp0BYjG2",
            "id": "file-GkBzKBj4jzpkvxq1fqqv1Z4g",
            "describe": {
                "id": "file-GkBzKBj4jzpkvxq1fqqv1Z4g",
                "name": "111111111-12345R6789-24NGCEN41-9527-F-99347387_R208.1_CNV_1.xlsx",
                "createdBy": {
                    "user": "user-1",
                    "job": "job-GkBz2b04fz4qVZYZ78JpzxzZ",
                    "executable": "app-Gj6YVp841jVJZZbXV9xXGybk"
                },
                "archivalState": "live"
            }
        },
        {
            "project": "project-Gk7bv204fz4YVzb8Yp0BYjG2",
            "id": "file-GkBypqj4X9G88J6j360gQJbB",
            "describe": {
                "id": "file-GkBypqj4X9G88J6j360gQJbB",
                "name": "222222222-9876R54321-24NGCEN41-9527-F-99347387_R45.1_SNV_1.xlsx",
                "createdBy": {
                    "user": "user-1",
                    "job": "job-GkBy0k04fz4Y4BG6yv38XkzQ",
                    "executable": "app-Gj6YVp841jVJZZbXV9xXGybk"
                },
                "archivalState": "live"
            }
        }
    ]

    def test_identifiers_parsed_correctly(self):
        """
        Test that for each item we correctly return:
            - project ID
            - full samplename
            - instrument ID
            - specimen ID
        """
        expected_return = [
            {
                "project": "project-Gk7bv204fz4YVzb8Yp0BYjG2",
                "sample": "111111111-12345R6789-24NGCEN41-9527-F-99347387",
                "instrument_id": "111111111",
                "specimen_id": "12345R6789"
            },
            {
                "project": "project-Gk7bv204fz4YVzb8Yp0BYjG2",
                "sample": "222222222-9876R54321-24NGCEN41-9527-F-99347387",
                "instrument_id": "222222222",
                "specimen_id": "9876R54321"
            }
        ]

        parsed_return = utils.parse_sample_identifiers(self.find_data_return)

        assert expected_return == parsed_return, (
            "sample identifiers incorrectly parsed from reports data"
        )


    def test_duplicates_correctly_returned(self):
        """
        Test that for each item we correctly return:
            - project ID
            - full samplename
            - instrument ID
            - specimen ID
        """
        # copy and add in an additional report return for the same sample
        # that already exists
        find_data_copy = deepcopy(self.find_data_return)
        find_data_copy.append(
            {
                "project": "project-Gk7bv204fz4YVzb8Yp0BYjG2",
                "id": "file-GkBzX88477Zqq5G74ff7qVV5",
                "describe": {
                    "id": "file-GkBzX88477Zqq5G74ff7qVV5",
                    "name": "111111111-12345R6789-24NGCEN41-9527-F-99347387_R208.1_SNV_1.xlsx",
                    "createdBy": {
                        "user": "user-1",
                        "job": "job-GkBz2f04fz4g4XpK4ykgZq3p",
                        "executable": "app-Gj6YVp841jVJZZbXV9xXGybk"
                    },
                    "archivalState": "live"
                }
            }
        )

        expected_return = [
            {
                "project": "project-Gk7bv204fz4YVzb8Yp0BYjG2",
                "sample": "111111111-12345R6789-24NGCEN41-9527-F-99347387",
                "instrument_id": "111111111",
                "specimen_id": "12345R6789"
            },
            {
                "project": "project-Gk7bv204fz4YVzb8Yp0BYjG2",
                "sample": "222222222-9876R54321-24NGCEN41-9527-F-99347387",
                "instrument_id": "222222222",
                "specimen_id": "9876R54321"
            }
        ]

        parsed_return = utils.parse_sample_identifiers(self.find_data_return)

        assert expected_return == parsed_return, (
            "sample identifiers incorrectly parsed from reports data"
        )


    def test_invalid_report_names_raise_runtime_error(self):
        """
        Test that where a file name we use to parse identifiers from
        doesn't pass the basic regex that an error is correctly raised
        """
        # minimal set of describe objects with invalid identifiers
        invalid_names = [
            {
                'describe': {
                    'name': 'X12345.xlsx'
                }
            },
            {
                'describe': {
                    'name': 'X12345-1234.xlsx'
                }
            },
            {
                'describe': {
                    'name': 'X12345_1234.xlsx'
                }
            },
        ]

        for sample in invalid_names:
            error = (
                "ERROR: xlsx reports found that specimen and instrument "
                f"IDs could not be parsed from: {sample['describe']['name']}"
            )

            with self.subTest() and pytest.raises(RuntimeError, match=error):
                utils.parse_sample_identifiers([sample])
<|MERGE_RESOLUTION|>--- conflicted
+++ resolved
@@ -392,8 +392,6 @@
             }
         ]
 
-<<<<<<< HEAD
-=======
         assert limited_samples == expected_samples, (
             'limiting samples with integer limit incorrect'
         )
@@ -538,7 +536,7 @@
             'incorrect samples retained with integer and date range limits'
         )
 
->>>>>>> c72dea0b
+
 class TestParseConfig(unittest.TestCase):
     """
     Tests for utils.parse_config
