--- conflicted
+++ resolved
@@ -443,7 +443,6 @@
     return paths
 
 
-<<<<<<< HEAD
 def get_latest_dias_batch_app() -> str:
     """
     Get the app ID of the latest eggd_dias_batch
@@ -533,7 +532,8 @@
     print(f"Launched dias batch job {job.id} in {project}")
 
     return job.id
-=======
+
+
 def read_genepanels_file() -> pd.DataFrame:
     """
     Read latest genepanels file into DataFrame from 001_Reference
@@ -607,8 +607,6 @@
 
     return genepanels
 
->>>>>>> f80fc171
-
 
 def upload_manifest(manifest, path) -> str:
     """
