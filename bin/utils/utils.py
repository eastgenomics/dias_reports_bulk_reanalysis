"""
General utility functions
"""
from collections import defaultdict
import concurrent
from datetime import datetime
import json
from os import path
import re

import pandas as pd
from typing import Union


def call_in_parallel(func, items) -> list:
    """
    Calls the given function in parallel using concurrent.futures on
    the given set of items (i.e for calling dxpy.describe() on multiple
    object IDs)

    Parameters
    ----------
    func : callable
        function to call on each item
    items : list
        list of items to call function on

    Returns
    -------
    list
        list of responses
    """
    results = []

    with concurrent.futures.ThreadPoolExecutor(max_workers=32) as executor:
        concurrent_jobs = {executor.submit(func, item) for item in items}

        for future in concurrent.futures.as_completed(concurrent_jobs):
            # access returned output as each is returned in any order
            try:
                results.append(future.result())
            except Exception as exc:
                # catch any errors that might get raised during querying
                print(
                    f"Error getting data for {concurrent_jobs[future]}: {exc}"
                )
                raise exc

    return results


def date_str_to_datetime(date) -> int:
    """
    Turn 6 digit date str of yymmdd into datetime object

    Parameters
    ----------
    date : str | int
        date to convert

    Returns
    -------
    datetime
        datetime object of given str | int

    Raises
    ------
    AssertionError
        Raised when incorrect number of
    """
    date = str(date)

    assert re.fullmatch(r'2[0-9](0[0-9]|1[0-2])[0-3][0-9]', date), (
        "Date provided does not seem valid"
    )

    # split parts of date out, removing leading 0 (required for datetime)
    year, month, day = [
        int(date[i : i + 2].lstrip("0")) for i in range(0, len(date), 2)
    ]

    return datetime(year=int(f"20{year}"), month=month, day=day)


def filter_non_unique_specimen_ids(reports) -> Union[list, dict]:
    """
    Filter out any samples that exist in more than one 002 project by
    specimen ID where we can't unambiguously identify them against a
    single instrument ID. This is being done since we only extract the
    specimen ID from Clarity.

    Parameters
    ----------
    reports : list
        list of sample report objects to filter down

    Returns
    -------
    list
        sample reports where specimen ID - instrument ID is unique
    dict
        mapping of specimen ID to report dict where more than one
        instrument ID is present for a specimen ID
    """
    unique = []
    non_unique = defaultdict(list)

    # first map specimen to unique instrument IDs
    sample_map = defaultdict(list)
    for report in reports:
        if report['instrument_id'] not in sample_map[report['specimen_id']]:
            sample_map[report['specimen_id']].append(report['instrument_id'])

    # split out reports where the specimen matches more than one instrument
    for report in reports:
        if len(sample_map[report['specimen_id']]) > 1:
            non_unique[report['specimen_id']].append(report)
        else:
            unique.append(report)

    return unique, non_unique


def filter_clarity_samples_with_no_reports(clarity_samples, samples_w_reports):
    """
    Filter the sample list by the reports returned from DNAnexus to
    highlight which have no reports and won't be run

    Parameters
    ----------
    clarity_samples : dict
        dict of samples specimen IDs to test codes and dates parsed
        from Clarity
    samples_w_reports : list
        list of sample identifiers for those with xlsx reports
    """
    # pre-filter all specimen IDs from reports data
    reports_specimens = [s.get('specimen_id') for s in samples_w_reports]

    clarity_w_reports = {
        specimen: data for specimen, data in clarity_samples.items()
        if specimen in reports_specimens
    }
    clarity_w_out_reports = {
        specimen: data for specimen, data in clarity_samples.items()
        if specimen not in reports_specimens
    }

    print(
        "Total no. of outstanding samples from Clarity with no prior reports "
        f"in DNAnexus: {len(clarity_w_out_reports.keys())}"
    )
    print(
        f"Total samples available to run reports for: "
        f"{len(clarity_w_reports.keys())}"
    )

    # TODO - figure out if we need to do anything return here


def group_samples_by_project(samples, projects) -> dict:
    """
    Group the list of sample reports by the project they are from and
    adds the project name as an additional key.

    Returns as the structure:
    {
        'project-xxx': {
            'project_name': '002_240401_A01295_0334_XXYNSHDBDR',
            'samples': [
                {
                    'sample': '123456-23251R0047',
                    'instrument_id': '123456',
                    'specimen_id': '23251R0047',
                    'codes': ['R134'],
                    'date': datetime(2023, 9, 22, 0, 0)
                }
                ...
            ]
        }
    },
    {
        'project-yyy': {
            ...


    Parameters
    ----------
    samples : list
        list of sample details
    projects : dict
        describe details of all 002 projects

    Returns
    -------
    list
        report object lists split by project
    """
    project_samples = defaultdict(lambda: defaultdict(list))

    for sample in samples:
        project_samples[sample['project']]['samples'].append(sample)
        project_samples[sample['project']]['project_name'] = projects.get(
            sample['project']).get('name')

    print(
        f"{len(samples)} samples present in {len(project_samples.keys())} "
        "DNAnexus projects to run reports for"
    )

    return {k: dict(v) for k, v in dict(project_samples).items()}


def add_clarity_data_back_to_samples(samples, clarity_data) -> list:
    """
    Add in the test codes and date as additional keys for each sample

    Parameters
    ----------
    samples : list
        sample data returned from reports jobs
    clarity_data : dict
        mapping of specimen ID to test codes and date from Clarity

    Returns
    -------
    list
        list of sample info with test codes and date added from Clarity

    Raises
    ------
    RuntimeError
        Raised if a specimen ID is not present in the clarity data
    """
    merged_sample_data = []

    for sample in samples:
        clarity_sample = clarity_data.get(sample['specimen_id'])

        if not clarity_sample:
            # this shouldn't happen since we've taken the specimen ID
            # from the sample codes dict to make the project_samples dict
            raise RuntimeError(
                f"Error with sample {sample['sample']} - no test codes for "
                "the specimen ID found in Clarity"
            )

        sample['codes'] = list(set(
            clarity_data.get(sample['specimen_id']).get('codes')
        ))
        sample['date'] = clarity_data.get(sample['specimen_id']).get('date')

        merged_sample_data.append(sample)

    return merged_sample_data


def limit_samples(samples, limit=None, start=None, end=None) -> dict:
    """
    Limits the number of samples retained by integer and / or range of
    dates

    Parameters
    ----------
    samples : list
        list of per sample data
    limit : int
        number of samples to limit by
    start : int
        earliest date of samples in Clarity to restrict running reports for
    end : int
        latest date of samples in Clarity to restrict running reports for

    Returns
    -------
    dict
        limited samples list
    """
    # set date defaults if not specified
    if start:
        start = date_str_to_datetime(start)
    else:
        start = datetime(year=1970, month=1, day=1)

    if not end:
        end = datetime.now().strftime('%y%m%d')

    end = date_str_to_datetime(end)

    print(
        "\nLimiting samples retained for running reports, currently have "
        f"{len(samples)} samples from Clarity.\nLimits "
        f"specified:\n\tMaximum number samples: {limit}\n\tDate range: "
        f"{start.strftime('%Y-%m-%d')} : {end.strftime('%Y-%m-%d')}"
    )

    limited_samples = []
    sample_dates = []
    selected_samples = 0

    # pre-sort sample list by booked in datetime stored against each
    samples = sorted(samples, key=lambda d: d['date'])

    for sample in samples:
        if limit:
            if selected_samples >= limit:
                print(f"Hit limit of {limit} samples to retain")
                break

        if not start <= sample['date'] <= end:
            continue

        # sample within date range and not hit limit => select it
        limited_samples.append(sample)
        sample_dates.append(sample['date'])
        selected_samples += 1

    print(
        f"{len(limited_samples)} samples selected. Earliest sample: "
        f"{min(sample_dates).strftime('%Y-%m-%d')}. Latest sample: "
        f"{max(sample_dates).strftime('%Y-%m-%d')}.\n"
    )

    return limited_samples


def parse_config() -> Union[dict, dict]:
    """
    Parse config file of manually specified Dias single paths and CNV
    call job IDs.

    These are stored in configs/manually_selected.json, and are required
    where more than one Dias single path / CNV call job is present for
    a given project and cannot be unambiguously selected.

    Returns
    -------
    dict
        mapping of project IDs -> CNV call job IDs
    dict
        mapping of project IDs -> Dias single paths
    """
    config = path.join(
        path.dirname(path.abspath(__file__)),
        "../../configs/manually_selected.json"
    )

    with open(config) as fh:
        contents = json.load(fh)

    return contents.get('cnv_call_jobs'), contents.get('dias_single_paths')


def parse_clarity_export(export_file) -> dict:
    """
    Parse the xlsx export from Clarity to get the samples and test codes

    Parameters
    ----------
    export_file : str
        file name of Clarity export to parse

    Returns
    -------
    dict
        dict mapping specimen ID to test code(s) and booked date
    """
    clarity_df = pd.read_excel(export_file)

    clarity_df['Specimen Identifier'] = clarity_df[
        'Specimen Identifier'].str.replace('SP-', '')

    # remove any cancelled and pending samples
    clarity_df = clarity_df[clarity_df['Test Validation Status'] == 'Resulted']

    clarity_df = clarity_df[
        clarity_df['Test Directory Clinical Indication'] != 'Research Use'
    ]

    clarity_df['Test Directory Clinical Indication'].fillna(
        value='', inplace=True
    )

    # turn the date time column into just valid date type
    clarity_df['Received Specimen Date Time'] = pd.to_datetime(
        clarity_df['Received Specimen Date Time']
    ).dt.strftime('%y%m%d')

    # TODO - need to figure out if to use the Clinical Indication column
    # to get the test code from or the Test Code column, they seem to differ
    # so need to know which is correct

    # generate mapping of specimen ID to list of test codes and booked date
    sample_code_mapping = {
        x['Specimen Identifier']: {
            'codes': x['Test Directory Clinical Indication'].split('|'),
            'date': date_str_to_datetime(x['Received Specimen Date Time'])
        } for x in clarity_df.to_dict('records')
    }

    return sample_code_mapping


def parse_sample_identifiers(reports) -> list:
    """
    Return the required fields from the xlsx report file name as a dict
    per sample of the project, full samplename, instrument ID and the
    specimen ID

    Parameters
    ----------
    reports : list
        list of file object dicts

    Returns
    -------
    list
        list of dicts with required sample details

    Raises
    ------
    RuntimeError
        Raised if any report names are invalid
    """
    # basic sense check that we don't have anything named like X12345.xlsx
    # that won't pass the below parsing
    invalid = [
        x['describe']['name'] for x in reports if not
        re.match(r'[\w]+-[\w\-]+_[\w\-\.]+\.xlsx', x['describe']['name'])
    ]

    if invalid:
        raise RuntimeError(
            "ERROR: xlsx reports found that specimen and instrument "
            f"IDs could not be parsed from: {', '.join(invalid)}"
        )


    samples = [
        {
            'project': x['project'],
            'sample': x['describe']['name'].split('_')[0],
            'instrument_id': x['describe']['name'].split('-')[0],
            'specimen_id': x['describe']['name'].split('-')[1]
        } for x in reports
    ]

    # ensure we don't have duplicates from multiple reports jobs
    samples = [dict(s) for s in set(frozenset(d.items()) for d in samples)]

<<<<<<< HEAD
    # sort in some order for consistency of returning and testing
    samples = sorted(samples, key=lambda d: d['sample'])

    return samples
=======
    return samples


def split_genepanels_test_codes(genepanels) -> pd.DataFrame:
    """
    Split out R/C codes from full CI name for easier matching
    against manifest

    Taken from eggd_dias_batch.utils.split_genepanels_test_codes:
    https://github.com/eastgenomics/eggd_dias_batch/blob/b63a04e2d421a246017e984efcc2a9eef85fbeaf/resources/home/dnanexus/dias_batch/utils/utils.py#L351C1-L405C22

    +-----------------------+--------------------------+
    |      indication      |        panel_name         |
    +-----------------------+--------------------------+
    | C1.1_Inherited Stroke | CUH_Inherited Stroke_1.0 |
    | C2.1_INSR             | CUH_INSR_1.0             |
    +-----------------------+--------------------------+

                                    |
                                    ▼

    +-----------+-----------------------+---------------------------+
    | test_code |      indication      |        panel_name          |
    +-----------+-----------------------+---------------------------+
    | C1.1      | C1.1_Inherited Stroke |  CUH_Inherited Stroke_1.0 |
    | C2.1      | C2.1_INSR             |  CUH_INSR_1.0             |
    +-----------+-----------------------+---------------------------+


    Parameters
    ----------
    genepanels : pd.DataFrame
        dataframe of genepanels with 3 columns

    Returns
    -------
    pd.DataFrame
        genepanels with test code split to separate column

    Raises
    ------
    RuntimeError
        Raised when test code links to more than one clinical indication
    """
    genepanels['test_code'] = genepanels['indication'].apply(
        lambda x: x.split('_')[0] if re.match(r'[RC][\d]+\.[\d]+', x) else x
    )
    genepanels = genepanels[['test_code', 'indication', 'panel_name']]

    # sense check test code only points to one unique indication
    for code in set(genepanels['test_code'].tolist()):
        code_rows = genepanels[genepanels['test_code'] == code]
        if len(set(code_rows['indication'].tolist())) > 1:
            raise RuntimeError(
                f"Test code {code} linked to more than one indication in "
                f"genepanels!\n\t{code_rows['indication'].tolist()}"
            )

    print(f"Genepanels file: \n{genepanels}")

    return genepanels


def validate_test_codes(all_sample_data, genepanels):
    """
    Parse through manifest dict of sampleID -> test codes to check
    all codes are valid and exclude those that are invalid against
    genepanels file

    Parameters
    ----------
    manifest : dict
        mapping of sampleID -> test codes
    genepanels : pd.DataFrame
        dataframe of genepanels file

    Returns
    -------
    dict
        dict of manifest with valid test codes

    Raises
    ------
    RuntimeError
        Raised if any invalid test codes requested for one or more samples
    """
    print("\n \nChecking test codes in manifest are valid")
    invalid = defaultdict(list)

    genepanels = split_genepanels_test_codes(genepanels)
    genepanels_test_codes = sorted(set(genepanels['test_code'].tolist()))

    print(f"Current valid test codes:\n\t{genepanels_test_codes}")

    for sample_data in all_sample_data:
        sample = sample_data['sample']
        test_codes = sample_data['codes']
        sample_invalid_test = []

        if test_codes == []:
            # sample has no booked tests => chuck it in the error bucket
            invalid[sample].append('No tests booked for sample')
            continue

        for test in test_codes:
            if test in genepanels_test_codes or re.search(r'HGNC:[\d]+', test):
                continue
            elif test.lower().replace(' ', '') == 'researchuse':
                # more Epic weirdness, chuck these out but don't break
                print(
                    f"WARNING: {sample} booked for '{test}' test, "
                    f"skipping this test code and continuing..."
                )
            else:
                sample_invalid_test.append(test)

        if sample_invalid_test:
            # sample had one or more invalid test code
            invalid[sample].extend(sample_invalid_test)

    if invalid:
        printable_invalid = "\n\t".join(
            f"{k} : {v}" for k, v in invalid.items()
        )
        raise RuntimeError(
            f"One or more samples had an invalid test code requested:\n\t"
            f"{printable_invalid}"
        )
    else:
        print("All sample test codes valid!")
>>>>>>> c72dea0b
<|MERGE_RESOLUTION|>--- conflicted
+++ resolved
@@ -448,12 +448,9 @@
     # ensure we don't have duplicates from multiple reports jobs
     samples = [dict(s) for s in set(frozenset(d.items()) for d in samples)]
 
-<<<<<<< HEAD
     # sort in some order for consistency of returning and testing
     samples = sorted(samples, key=lambda d: d['sample'])
 
-    return samples
-=======
     return samples
 
 
@@ -583,5 +580,4 @@
             f"{printable_invalid}"
         )
     else:
-        print("All sample test codes valid!")
->>>>>>> c72dea0b
+        print("All sample test codes valid!")